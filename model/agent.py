import numpy as np
from itertools import product
import os
import pickle
from datetime import datetime
import pytz


MODEL_PATH = os.path.join(os.path.dirname(os.path.abspath(__file__)), 'tile_maps.pickle')


DEFAULT_GAMMA = 0.90       # Future reward discount
DEFAULT_UP = 0.90          # Penalty applied to states containing unassigned drivers
DEFAULT_ALPHA = 0.25       # SARSA learning rate
DEFAULT_SVI = 4.22         # State values initialized to this (average ride reward in offline data)


TIMEZONE = pytz.timezone('Asia/Shanghai')
HOURS_IN_WEEK = 168


def ts_to_hour_of_week(timestamp):
    dt = datetime.fromtimestamp(timestamp, tz=TIMEZONE)
    return 24 * dt.day + dt.hour


def cancel_probability(order_driver_distance):
    """Determined in cancel_prob.ipynb

    This technically goes above 100% starting at 7599 m. Doesn't cause any critical issues though, so we'll save on
    compute by NOT doing max(cancel_prob, 1.0)
    """
    return 1 / (np.exp(4.39349586 - 0.00109042 * order_driver_distance) + 1) + 0.02


class TileMap:
    """Stores state values by tiling a (lng, lat) grid

    Longitudes and latitudes are rounded to the nearest 100th (potentially with some offsetting).
    """

<<<<<<< HEAD
    def __init__(self, lng_offset, lat_offset, hour_offset, state_value_init=DEFAULT_SVI, alpha=DEFAULT_ALPHA):
=======
    def __init__(self, lng_offset, lat_offset, alpha, state_value_init=DEFAULT_SVI):
>>>>>>> 66f8a4b6
        self.state_value_init = state_value_init
        self.alpha = alpha
        self.map = {}
        self.lng_offset = lng_offset
        self.lat_offset = lat_offset
        self.hour_offset = hour_offset

    def _key(self, location, hour_of_week):
        """Get the key for the map associated with the given location"""
        lng_key = int(location[0] * 100 + self.lng_offset)
        lat_key = int(location[1] * 100 + self.lat_offset)
        hour_key = ((hour_of_week + self.hour_offset) % HOURS_IN_WEEK) // 3
        return lng_key, lat_key, hour_key

    def get_state_value(self, location, hour_of_week):
        """Get the state value for the given location"""
        return self.map.get(self._key(location, hour_of_week), self.state_value_init)

    def update_state_value(self, location, hour_of_week, new_value):
        """Update the state value for the given location based on the given new value

        Updates by self.alpha * (new_value - old_value)
        """
        key = self._key(location, hour_of_week)
        old_value = self.map.get(key, self.state_value_init)
        self.map[key] = old_value + self.alpha * (new_value - old_value)


class StateModel:
    """A state value map that uses a coarse tiling for 4 TileMaps"""

<<<<<<< HEAD
    def __init__(self):
        self.tile_maps = [TileMap(lng, lat, hour)
                          for (lng, lat, hour) in product([0.0, 0.25, 0.5, 0.75], [0.0, 0.25, 0.5, 0.75], [0, 1, 2])]
=======
    def __init__(self, alpha):
        self.tile_maps = [TileMap(lng, lat, alpha)
                          for (lng, lat) in product([0.0, 0.25, 0.5, 0.75], [0.0, 0.25, 0.5, 0.75])]
>>>>>>> 66f8a4b6
        self.num_maps = len(self.tile_maps)

    def get_state_value(self, location, hour_of_week):
        return sum(
            self.tile_maps[i].get_state_value(location, hour_of_week) for i in range(self.num_maps)
        ) / self.num_maps

    def update_state_value(self, location, hour_of_week, new_value):
        for tile_map in self.tile_maps:
            tile_map.update_state_value(location, hour_of_week, new_value)


class Agent(object):
    """ Agent for dispatching and reposition """

    @staticmethod
    def _load_state_model():
        with open(MODEL_PATH, 'rb') as f:
            loaded_tile_maps = pickle.load(f)
        sm = StateModel()
        for (tm, loaded) in zip(sm.tile_maps, loaded_tile_maps):
            tm.map = loaded
        return sm

    def save_state_model(self, output_file_name):
        map_list = [tm.map for tm in self.state_model.tile_maps]
        with open(output_file_name, 'wb') as f:
            pickle.dump(map_list, f)

<<<<<<< HEAD
    def __init__(self, gamma=DEFAULT_GAMMA, unassigned_penalty=DEFAULT_UP, load_state_model=False):
=======
    def __init__(self, gamma=DEFAULT_GAMMA, unassigned_penalty=DEFAULT_UP, alpha=DEFAULT_ALPHA, load_state_model=False):
>>>>>>> 66f8a4b6
        """ Load your trained model and initialize the parameters """
        self.gamma = gamma
        self.unassigned_penalty = unassigned_penalty
        if load_state_model:
            self.state_model = self._load_state_model()
        else:
            self.state_model = StateModel(alpha=alpha)

    def calc_order_assignment_value(self, order, hour_of_week):
        completion_prob = 1.0 - cancel_probability(order['order_driver_distance'])
        order_finish_state_value = self.state_model.get_state_value(order['order_finish_location'], hour_of_week)
        return completion_prob * order['reward_units'] + self.gamma * order_finish_state_value

    def calc_current_driver_state_value(self, order, hour_of_week):
        return self.state_model.get_state_value(order['driver_location'], hour_of_week)

    def dispatch(self, dispatch_observ):
        """ Compute the assignment between drivers and passengers at each time step
        :param dispatch_observ: a list of dict, the key in the dict includes:
                order_id, int
                driver_id, int
                order_driver_distance, float
                order_start_location, a list as [lng, lat], float
                order_finish_location, a list as [lng, lat], float
                driver_location, a list as [lng, lat], float
                timestamp, int
                order_finish_timestamp, int
                day_of_week, int
                reward_units, float
                pick_up_eta, float

        :return: a list of dict, the key in the dict includes:
                order_id and driver_id, the pair indicating the assignment
        """
<<<<<<< HEAD
        hour_of_week = ts_to_hour_of_week(dispatch_observ[0]['timestamp']) if dispatch_observ else 0
        for order in dispatch_observ:
            order['current_value'] = self.calc_current_driver_state_value(order, hour_of_week)
            order['order_value'] = self.calc_order_assignment_value(order, hour_of_week)
        # TODO: Consider using 0.9 * current_value here?
        dispatch_observ.sort(key=lambda o_dict: o_dict['order_value'] - o_dict['current_value'], reverse=True)
=======
        all_driver_locs = {}
        for order in dispatch_observ:
            driver_id = order['driver_id']
            if driver_id in all_driver_locs:
                order['current_value'] = all_driver_locs[driver_id][1]
            else:
                order['current_value'] = self.calc_current_driver_state_value(order)
                all_driver_locs[order['driver_id']] = (order['driver_location'], order['current_value'])
            order['order_value'] = self.calc_order_assignment_value(order)
        dispatch_observ.sort(
            key=lambda o_dict: o_dict['order_value'] - self.unassigned_penalty * o_dict['current_value'],
            reverse=True
        )
>>>>>>> 66f8a4b6
        assigned_order = set()
        assigned_driver = set()
        dispatch_action = []
        for od in dispatch_observ:
            if od['order_value'] < od['current_value']:
                # Stop once driver orders are negative value
                break
            # make sure each order is assigned to one driver, and each driver is assigned with one order
            if (od['order_id'] in assigned_order) or (od['driver_id'] in assigned_driver):
                continue
            assigned_order.add(od['order_id'])
            assigned_driver.add(od['driver_id'])
            dispatch_action.append(dict(order_id=od['order_id'], driver_id=od['driver_id']))
            self.state_model.update_state_value(od['driver_location'], hour_of_week, od['order_value'])

        for driver_id, (driver_loc, state_value) in all_driver_locs.items():
            if driver_id not in assigned_driver:
                self.state_model.update_state_value(driver_loc, hour_of_week, self.unassigned_penalty * state_value)
        return dispatch_action

    def reposition(self, repo_observ):
        """ Compute the reposition action for the given drivers
        :param repo_observ: a dict, the key in the dict includes:
                timestamp: int
                driver_info: a list of dict, the key in the dict includes:
                        driver_id: driver_id of the idle driver in the treatment group, int
                        grid_id: id of the grid the driver is located at, str
                day_of_week: int

        :return: a list of dict, the key in the dict includes:
                driver_id: corresponding to the driver_id in the od_list
                destination: id of the grid the driver is repositioned to, str
        """
        repo_action = []
        for driver in repo_observ['driver_info']:
            # the default reposition is to let drivers stay where they are
            repo_action.append({'driver_id': driver['driver_id'], 'destination': driver['grid_id']})
        return repo_action<|MERGE_RESOLUTION|>--- conflicted
+++ resolved
@@ -39,11 +39,7 @@
     Longitudes and latitudes are rounded to the nearest 100th (potentially with some offsetting).
     """
 
-<<<<<<< HEAD
     def __init__(self, lng_offset, lat_offset, hour_offset, state_value_init=DEFAULT_SVI, alpha=DEFAULT_ALPHA):
-=======
-    def __init__(self, lng_offset, lat_offset, alpha, state_value_init=DEFAULT_SVI):
->>>>>>> 66f8a4b6
         self.state_value_init = state_value_init
         self.alpha = alpha
         self.map = {}
@@ -75,15 +71,9 @@
 class StateModel:
     """A state value map that uses a coarse tiling for 4 TileMaps"""
 
-<<<<<<< HEAD
-    def __init__(self):
-        self.tile_maps = [TileMap(lng, lat, hour)
+    def __init__(self, alpha):
+        self.tile_maps = [TileMap(lng, lat, hour, alpha=alpha)
                           for (lng, lat, hour) in product([0.0, 0.25, 0.5, 0.75], [0.0, 0.25, 0.5, 0.75], [0, 1, 2])]
-=======
-    def __init__(self, alpha):
-        self.tile_maps = [TileMap(lng, lat, alpha)
-                          for (lng, lat) in product([0.0, 0.25, 0.5, 0.75], [0.0, 0.25, 0.5, 0.75])]
->>>>>>> 66f8a4b6
         self.num_maps = len(self.tile_maps)
 
     def get_state_value(self, location, hour_of_week):
@@ -113,11 +103,7 @@
         with open(output_file_name, 'wb') as f:
             pickle.dump(map_list, f)
 
-<<<<<<< HEAD
-    def __init__(self, gamma=DEFAULT_GAMMA, unassigned_penalty=DEFAULT_UP, load_state_model=False):
-=======
     def __init__(self, gamma=DEFAULT_GAMMA, unassigned_penalty=DEFAULT_UP, alpha=DEFAULT_ALPHA, load_state_model=False):
->>>>>>> 66f8a4b6
         """ Load your trained model and initialize the parameters """
         self.gamma = gamma
         self.unassigned_penalty = unassigned_penalty
@@ -152,28 +138,20 @@
         :return: a list of dict, the key in the dict includes:
                 order_id and driver_id, the pair indicating the assignment
         """
-<<<<<<< HEAD
         hour_of_week = ts_to_hour_of_week(dispatch_observ[0]['timestamp']) if dispatch_observ else 0
-        for order in dispatch_observ:
-            order['current_value'] = self.calc_current_driver_state_value(order, hour_of_week)
-            order['order_value'] = self.calc_order_assignment_value(order, hour_of_week)
-        # TODO: Consider using 0.9 * current_value here?
-        dispatch_observ.sort(key=lambda o_dict: o_dict['order_value'] - o_dict['current_value'], reverse=True)
-=======
         all_driver_locs = {}
         for order in dispatch_observ:
             driver_id = order['driver_id']
             if driver_id in all_driver_locs:
                 order['current_value'] = all_driver_locs[driver_id][1]
             else:
-                order['current_value'] = self.calc_current_driver_state_value(order)
+                order['current_value'] = self.calc_current_driver_state_value(order, hour_of_week)
                 all_driver_locs[order['driver_id']] = (order['driver_location'], order['current_value'])
-            order['order_value'] = self.calc_order_assignment_value(order)
+            order['order_value'] = self.calc_order_assignment_value(order, hour_of_week)
         dispatch_observ.sort(
             key=lambda o_dict: o_dict['order_value'] - self.unassigned_penalty * o_dict['current_value'],
             reverse=True
         )
->>>>>>> 66f8a4b6
         assigned_order = set()
         assigned_driver = set()
         dispatch_action = []
